--- conflicted
+++ resolved
@@ -75,13 +75,10 @@
 )
 submit_button = st.button("Submit")
 
-<<<<<<< HEAD
+
 if (user_input and user_input != st.session_state['input_text']) or submit_button:
     output = query(user_input, st.session_state['query_method'])
-=======
-if user_input or submit_button:
-    output = query(user_input, st.session_state['query_method'], st.session_state['proxy'])
->>>>>>> f7dab640
+
     escaped_output = output.encode('utf-8').decode('unicode-escape')
 
     st.session_state.current_conversation['user_inputs'].append(user_input)
