import codecs
import os

from setuptools import find_packages, setup

here = os.path.abspath(os.path.dirname(__file__))

with codecs.open(os.path.join(here, 'README.md'), encoding='utf-8') as fh:
    long_description = '\n' + fh.read()

install_requires = [
    "requests",
    "pycryptodome",
    "curl_cffi>=0.5.10",
    "aiohttp",
    "certifi",
    "browser_cookie3",
<<<<<<< HEAD
=======
    "websockets",
>>>>>>> 467f2a6f
    "typing-extensions",
    "PyExecJS",
    "duckduckgo-search",
    "nest_asyncio",
<<<<<<< HEAD
=======
    "werkzeug",
>>>>>>> 467f2a6f
    "loguru",
    "pillow",
    "platformdirs",
    "fastapi",
    "uvicorn",
    "flask",
    "py-arkose-generator",
    "asyncstdlib",
    "async-property",
    "undetected-chromedriver",
    "brotli",
    "beautifulsoup4",
]

DESCRIPTION = (
    'The official gpt4free repository | various collection of powerful language models'
)

# Setting up
setup(
    name='g4f',
    version=os.environ.get("G4F_VERSION"),
    author='Tekky',
    author_email='<support@g4f.ai>',
    description=DESCRIPTION,
    long_description_content_type='text/markdown',
    long_description=long_description,
    packages=find_packages(),
    package_data={
        'g4f': ['g4f/interference/*', 'g4f/gui/client/*', 'g4f/gui/server/*', 'g4f/Provider/npm/*']
    },
    include_package_data=True,
    install_requires=install_requires,
    entry_points={
        'console_scripts': ['g4f=g4f.cli:main'],
    },
    url='https://github.com/xtekky/gpt4free',  # Link to your GitHub repository
    project_urls={
        'Source Code': 'https://github.com/xtekky/gpt4free',  # GitHub link
        'Bug Tracker': 'https://github.com/xtekky/gpt4free/issues',  # Link to issue tracker
    },
    keywords=[
        'python',
        'chatbot',
        'reverse-engineering',
        'openai',
        'chatbots',
        'gpt',
        'language-model',
        'gpt-3',
        'gpt3',
        'openai-api',
        'gpt-4',
        'gpt4',
        'chatgpt',
        'chatgpt-api',
        'openai-chatgpt',
        'chatgpt-free',
        'chatgpt-4',
        'chatgpt4',
        'chatgpt4-api',
        'free',
        'free-gpt',
        'gpt4free',
        'g4f',
    ],
    classifiers=[
        'Development Status :: 2 - Pre-Alpha',
        'Intended Audience :: Developers',
        'Programming Language :: Python :: 3',
        'Operating System :: Unix',
        'Operating System :: MacOS :: MacOS X',
        'Operating System :: Microsoft :: Windows',
    ],
)<|MERGE_RESOLUTION|>--- conflicted
+++ resolved
@@ -15,18 +15,11 @@
     "aiohttp",
     "certifi",
     "browser_cookie3",
-<<<<<<< HEAD
-=======
-    "websockets",
->>>>>>> 467f2a6f
     "typing-extensions",
     "PyExecJS",
     "duckduckgo-search",
     "nest_asyncio",
-<<<<<<< HEAD
-=======
     "werkzeug",
->>>>>>> 467f2a6f
     "loguru",
     "pillow",
     "platformdirs",
