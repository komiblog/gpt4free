--- conflicted
+++ resolved
@@ -23,12 +23,9 @@
 from .Wewordle import Wewordle
 from .You import You
 from .Yqcloud import Yqcloud
-<<<<<<< HEAD
-from .V50 import V50
-=======
 from .Equing import Equing
 from .FastGpt import FastGpt
->>>>>>> e4b76deb
+from .V50 import V50
 
 __all__ = [
     "BaseProvider",
@@ -56,10 +53,7 @@
     "Wewordle",
     "You",
     "Yqcloud",
-<<<<<<< HEAD
-    "V50",
-=======
     "Equing",
-    "FastGpt"
->>>>>>> e4b76deb
+    "FastGpt",
+    "V50"
 ]