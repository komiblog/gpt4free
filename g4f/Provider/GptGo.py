from __future__ import annotations

from aiohttp import ClientSession
import json

from ..typing       import AsyncResult, Messages
from .base_provider import AsyncGeneratorProvider, format_prompt


class GptGo(AsyncGeneratorProvider):
    url                   = "https://gptgo.ai"
    supports_gpt_35_turbo = True
    working               = True

    @classmethod
    async def create_async_generator(
        cls,
        model: str,
        messages: Messages,
        proxy: str = None,
        **kwargs
    ) -> AsyncResult:
        headers = {
            "User-Agent": "Mozilla/5.0 (Windows NT 10.0; Win64; x64) AppleWebKit/537.36 (KHTML, like Gecko) Chrome/116.0.0.0 Safari/537.36",
            "Accept": "*/*",
            "Accept-language": "en,fr-FR;q=0.9,fr;q=0.8,es-ES;q=0.7,es;q=0.6,en-US;q=0.5,am;q=0.4,de;q=0.3",
            "Origin": cls.url,
            "Referer": f"{cls.url}/",
            "Sec-Fetch-Dest": "empty",
            "Sec-Fetch-Mode": "cors",
            "Sec-Fetch-Site": "same-origin",
        }
        async with ClientSession(
                headers=headers
            ) as session:
            async with session.get(
                "https://gptgo.ai/action_get_token.php",
                params={
                    "q": format_prompt(messages),
                    "hlgpt": "default",
                    "hl": "en"
                },
                proxy=proxy
            ) as response:
                response.raise_for_status()
                token = (await response.json(content_type=None))["token"]

            async with session.get(
                        "https://gptgo.ai/action_ai_gpt.php",
                        params={
                            "token": token,
                        },
                        proxy=proxy
                    ) as response:
                response.raise_for_status()
                start = "data: "
                async for line in response.content:
                    line = line.decode()
                    if line.startswith("data: "):
                        if line.startswith("data: [DONE]"):
                            break
                        line = json.loads(line[len(start):-1])
                        if line["choices"][0]["finish_reason"] == "stop":
                            break
<<<<<<< HEAD
=======
                        
>>>>>>> 3e2e81ba
                        content = line["choices"][0]["delta"].get("content")
                        if content:
                            yield content<|MERGE_RESOLUTION|>--- conflicted
+++ resolved
@@ -62,10 +62,21 @@
                         line = json.loads(line[len(start):-1])
                         if line["choices"][0]["finish_reason"] == "stop":
                             break
-<<<<<<< HEAD
-=======
                         
->>>>>>> 3e2e81ba
                         content = line["choices"][0]["delta"].get("content")
                         if content:
-                            yield content+                            yield content
+
+
+    @classmethod
+    @property
+    def params(cls):
+        params = [
+            ("model", "str"),
+            ("messages", "list[dict[str, str]]"),
+            ("stream", "bool"),
+            ("proxy", "str"),
+            ("temperature", "float"),
+        ]
+        param = ", ".join([": ".join(p) for p in params])
+        return f"g4f.provider.{cls.__name__} supports: ({param})"